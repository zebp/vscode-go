/*---------------------------------------------------------
 * Copyright (C) Microsoft Corporation. All rights reserved.
 * Licensed under the MIT License. See License.txt in the project root for license information.
 *--------------------------------------------------------*/

'use strict';

import cp = require('child_process');
import moment = require('moment');
import path = require('path');
import semver = require('semver');
import util = require('util');
import vscode = require('vscode');
import {
	Command,
	FormattingOptions,
	HandleDiagnosticsSignature,
	LanguageClient,
	ProvideCompletionItemsSignature,
	ProvideDocumentFormattingEditsSignature,
	ProvideDocumentLinksSignature,
	RevealOutputChannelOn
} from 'vscode-languageclient';
import WebRequest = require('web-request');
import { GoDefinitionProvider } from './goDeclaration';
import { GoHoverProvider } from './goExtraInfo';
import { GoDocumentFormattingEditProvider } from './goFormat';
import { GoImplementationProvider } from './goImplementations';
import { promptForMissingTool, promptForUpdatingTool } from './goInstallTools';
import { parseLiveFile } from './goLiveErrors';
import { GO_MODE } from './goMode';
import { GoDocumentSymbolProvider } from './goOutline';
import { getToolFromToolPath } from './goPath';
import { GoReferenceProvider } from './goReferences';
import { GoRenameProvider } from './goRename';
import { GoSignatureHelpProvider } from './goSignature';
import { GoCompletionItemProvider } from './goSuggest';
import { GoWorkspaceSymbolProvider } from './goSymbol';
import { getTool, Tool } from './goTools';
import { GoTypeDefinitionProvider } from './goTypeDefinition';
import { getBinPath, getCurrentGoPath, getGoConfig, getToolsEnvVars, isForNightly } from './util';

interface LanguageServerConfig {
	enabled: boolean;
	flags: string[];
	features: {
		diagnostics: boolean;
		documentLink: boolean;
	};
	checkForUpdates: boolean;
}

// registerLanguageFeatures registers providers for all the language features.
// It looks to either the language server or the standard providers for these features.
export async function registerLanguageFeatures(ctx: vscode.ExtensionContext) {
	// Subscribe to notifications for changes to the configuration of the language server.
	ctx.subscriptions.push(vscode.workspace.onDidChangeConfiguration((e) => watchLanguageServerConfiguration(e)));

	const config = parseLanguageServerConfig();

	// If the user has not enabled the language server,
	// register the default language features and return.
	if (!config.enabled) {
		registerUsualProviders(ctx);
		return;
	}

	// The user has opted into the language server.
	const languageServerToolPath = getLanguageServerToolPath();
	const toolName = getToolFromToolPath(languageServerToolPath);
	if (!toolName) {
		// language server binary is not installed yet.
		// Return immediately. The information messages such as
		// offering to install missing tools, and suggesting to
		// reload the window after installing the language server
		// should be presented by now.
		return;
	}
	const env = getToolsEnvVars();

	// If installed, check. The user may not have the most up-to-date version of the language server.
	const tool = getTool(toolName);
	const versionToUpdate = await shouldUpdateLanguageServer(tool, languageServerToolPath, config.checkForUpdates);

	if (versionToUpdate) {
		promptForUpdatingTool(toolName, versionToUpdate);
	}

	const c = new LanguageClient(
		toolName,
		{
			command: languageServerToolPath,
			args: ['-mode=stdio', ...config.flags],
			options: { env }
		},
		{
			initializationOptions: {},
			documentSelector: ['go', 'go.mod', 'go.sum'],
			uriConverters: {
				// Apply file:/// scheme to all file paths.
				code2Protocol: (uri: vscode.Uri): string =>
					(uri.scheme ? uri : uri.with({ scheme: 'file' })).toString(),
				protocol2Code: (uri: string) => vscode.Uri.parse(uri)
			},
			revealOutputChannelOn: RevealOutputChannelOn.Never,
			middleware: {
				handleDiagnostics: (
					uri: vscode.Uri,
					diagnostics: vscode.Diagnostic[],
					next: HandleDiagnosticsSignature
				) => {
					if (!config.features.diagnostics) {
						return null;
					}
					return next(uri, diagnostics);
				},
				provideDocumentLinks: (
					document: vscode.TextDocument,
					token: vscode.CancellationToken,
					next: ProvideDocumentLinksSignature
				) => {
					if (!config.features.documentLink) {
						return null;
					}
					return next(document, token);
				},
				provideCompletionItem: (
					document: vscode.TextDocument,
					position: vscode.Position,
					context: vscode.CompletionContext,
					token: vscode.CancellationToken,
					next: ProvideCompletionItemsSignature
				) => {
					// TODO(hyangah): when v1.42+ api is available, we can simplify
					// language-specific configuration lookup using the new
					// ConfigurationScope.
					//    const paramHintsEnabled = vscode.workspace.getConfiguration(
					//          'editor.parameterHints',
					//          { languageId: 'go', uri: document.uri });

					const editorParamHintsEnabled = vscode.workspace.getConfiguration(
						'editor.parameterHints',
						document.uri
					)['enabled'];
					const goParamHintsEnabled = vscode.workspace.getConfiguration('[go]', document.uri)[
						'editor.parameterHints.enabled'
					];

					let paramHintsEnabled: boolean = false;
					if (typeof goParamHintsEnabled === 'undefined') {
						paramHintsEnabled = editorParamHintsEnabled;
					} else {
						paramHintsEnabled = goParamHintsEnabled;
					}
					let cmd: Command;
					if (paramHintsEnabled) {
						cmd = { title: 'triggerParameterHints', command: 'editor.action.triggerParameterHints' };
					}

					function configureCommands(
						r: vscode.CompletionItem[] | vscode.CompletionList | null | undefined
					): vscode.CompletionItem[] | vscode.CompletionList | null | undefined {
						if (r) {
							(Array.isArray(r) ? r : r.items).forEach((i: vscode.CompletionItem) => {
								i.command = cmd;
							});
						}
						return r;
					}
					const ret = next(document, position, context, token);

					const isThenable = <T>(obj: vscode.ProviderResult<T>): obj is Thenable<T> =>
						obj && (<any>obj)['then'];
					if (isThenable<vscode.CompletionItem[] | vscode.CompletionList | null | undefined>(ret)) {
						return ret.then(configureCommands);
					}
					return configureCommands(ret);
				}
			}
		}
	);

	c.onReady().then(() => {
		const capabilities = c.initializeResult && c.initializeResult.capabilities;
		if (!capabilities) {
			return vscode.window.showErrorMessage(
				'The language server is not able to serve any features at the moment.'
			);
		}
	});

	let languageServerDisposable = c.start();
	ctx.subscriptions.push(languageServerDisposable);

	ctx.subscriptions.push(
		vscode.commands.registerCommand('go.languageserver.restart', async () => {
			if (c.diagnostics) {
				c.diagnostics.clear();
			}
			await c.stop();
			languageServerDisposable.dispose();
			languageServerDisposable = c.start();
			ctx.subscriptions.push(languageServerDisposable);
		})
	);
}

function watchLanguageServerConfiguration(e: vscode.ConfigurationChangeEvent) {
	if (!e.affectsConfiguration('go')) {
		return;
	}

	const config = parseLanguageServerConfig();
	let reloadMessage: string;

	// If the user has disabled or enabled the language server.
	if (e.affectsConfiguration('go.useLanguageServer')) {
		if (config.enabled) {
			reloadMessage = 'Reload VS Code window to enable the use of language server';
		} else {
			reloadMessage = 'Reload VS Code window to disable the use of language server';
		}
	}

	if (
		e.affectsConfiguration('go.languageServerFlags') ||
		e.affectsConfiguration('go.languageServerExperimentalFeatures')
	) {
		reloadMessage = 'Reload VS Code window for the changes in language server settings to take effect';
	}

	// If there was a change in the configuration of the language server,
	// then ask the user to reload VS Code.
	if (reloadMessage) {
		vscode.window.showInformationMessage(reloadMessage, 'Reload').then((selected) => {
			if (selected === 'Reload') {
				vscode.commands.executeCommand('workbench.action.reloadWindow');
			}
		});
	}
}

export function parseLanguageServerConfig(): LanguageServerConfig {
	const goConfig = getGoConfig();

	const config = {
		enabled: goConfig['useLanguageServer'],
		flags: goConfig['languageServerFlags'] || [],
		features: {
			// TODO: We should have configs that match these names.
			// Ultimately, we should have a centralized language server config rather than separate fields.
			diagnostics: goConfig['languageServerExperimentalFeatures']['diagnostics'],
			documentLink: goConfig['languageServerExperimentalFeatures']['documentLink']
		},
		checkForUpdates: goConfig['useGoProxyToCheckForToolUpdates']
	};
	return config;
}

/**
 *
 * If the user has enabled the language server, return the absolute path to the
 * correct binary. If the required tool is not available, prompt the user to
 * install it. Only gopls is officially supported.
 */
export function getLanguageServerToolPath(): string {
	// If language server is not enabled, return
	const goConfig = getGoConfig();
	if (!goConfig['useLanguageServer']) {
		return;
	}

	// Check that all workspace folders are configured with the same GOPATH.
	if (!allFoldersHaveSameGopath()) {
		vscode.window.showInformationMessage(
			'The Go language server is currently not supported in a multi-root set-up with different GOPATHs.'
		);
		return;
	}
	// Get the path to gopls (getBinPath checks for alternate tools).
	const goplsBinaryPath = getBinPath('gopls');
	if (path.isAbsolute(goplsBinaryPath)) {
		return goplsBinaryPath;
	}
	const alternateTools = goConfig['alternateTools'];
	if (alternateTools) {
		// The user's alternate language server was not found.
		const goplsAlternate = alternateTools['gopls'];
		if (goplsAlternate) {
			vscode.window.showErrorMessage(
				`Cannot find the alternate tool ${goplsAlternate} configured for gopls.
Please install it and reload this VS Code window.`
			);
			return;
		}
		// Check if the user has the deprecated "go-langserver" setting.
		// Suggest deleting it if the alternate tool is gopls.
		if (alternateTools['go-langserver']) {
			vscode.window.showErrorMessage(`Support for "go-langserver" has been deprecated.
The recommended language server is gopls. Delete the alternate tool setting for "go-langserver" to use gopls, or change "go-langserver" to "gopls" in your settings.json and reload the VS Code window.`);
		}
		return;
	}
	// Prompt the user to install gopls.
	promptForMissingTool('gopls');
}

function allFoldersHaveSameGopath(): boolean {
	if (!vscode.workspace.workspaceFolders || vscode.workspace.workspaceFolders.length <= 1) {
		return true;
	}
	const tempGopath = getCurrentGoPath(vscode.workspace.workspaceFolders[0].uri);
	return vscode.workspace.workspaceFolders.find((x) => tempGopath !== getCurrentGoPath(x.uri)) ? false : true;
}

// registerUsualProviders registers the language feature providers if the language server is not enabled.
function registerUsualProviders(ctx: vscode.ExtensionContext) {
	const provider = new GoCompletionItemProvider(ctx.globalState);
	ctx.subscriptions.push(provider);
	ctx.subscriptions.push(vscode.languages.registerCompletionItemProvider(GO_MODE, provider, '.', '"'));
	ctx.subscriptions.push(vscode.languages.registerHoverProvider(GO_MODE, new GoHoverProvider()));
	ctx.subscriptions.push(vscode.languages.registerDefinitionProvider(GO_MODE, new GoDefinitionProvider()));
	ctx.subscriptions.push(vscode.languages.registerReferenceProvider(GO_MODE, new GoReferenceProvider()));
	ctx.subscriptions.push(vscode.languages.registerDocumentSymbolProvider(GO_MODE, new GoDocumentSymbolProvider()));
	ctx.subscriptions.push(vscode.languages.registerWorkspaceSymbolProvider(new GoWorkspaceSymbolProvider()));
	ctx.subscriptions.push(
		vscode.languages.registerSignatureHelpProvider(GO_MODE, new GoSignatureHelpProvider(), '(', ',')
	);
	ctx.subscriptions.push(vscode.languages.registerImplementationProvider(GO_MODE, new GoImplementationProvider()));
	ctx.subscriptions.push(
		vscode.languages.registerDocumentFormattingEditProvider(GO_MODE, new GoDocumentFormattingEditProvider())
	);
	ctx.subscriptions.push(vscode.languages.registerTypeDefinitionProvider(GO_MODE, new GoTypeDefinitionProvider()));
	ctx.subscriptions.push(vscode.languages.registerRenameProvider(GO_MODE, new GoRenameProvider()));
	vscode.workspace.onDidChangeTextDocument(parseLiveFile, null, ctx.subscriptions);
}

const acceptGoplsPrerelease = false;
const defaultLatestVersion = semver.coerce('0.3.1');
const defaultLatestVersionTime = moment('2020-02-04', 'YYYY-MM-DD');
async function shouldUpdateLanguageServer(
	tool: Tool,
	languageServerToolPath: string,
	makeProxyCall: boolean
): Promise<semver.SemVer> {
	// Only support updating gopls for now.
	if (tool.name !== 'gopls') {
		return null;
	}

	// First, run the "gopls version" command and parse its results.
	const usersVersion = await goplsVersion(languageServerToolPath);

	// We might have a developer version. Don't make the user update.
	if (usersVersion === '(devel)') {
		return null;
	}

	// Get the latest gopls version. If it is for nightly, using the prereleased version is ok.
	let latestVersion = makeProxyCall ? await latestGopls(tool, isForNightly) : defaultLatestVersion;

	// If we failed to get the gopls version, pick the one we know to be latest at the time of this extension's last update
	if (!latestVersion) {
		latestVersion = defaultLatestVersion;
	}

	// If "gopls" is so old that it doesn't have the "gopls version" command,
	// or its version doesn't match our expectations, usersVersion will be empty.
	// Suggest the latestVersion.
	if (!usersVersion) {
		return latestVersion;
	}

	// The user may have downloaded golang.org/x/tools/gopls@master,
	// which means that they have a pseudoversion.
	const usersTime = parsePseudoversionTimestamp(usersVersion);
	// If the user has a pseudoversion, get the timestamp for the latest gopls version and compare.
	if (usersTime) {
		let latestTime = makeProxyCall ? await goplsVersionTimestamp(tool, latestVersion) : defaultLatestVersionTime;
		if (!latestTime) {
			latestTime = defaultLatestVersionTime;
		}
		return usersTime.isBefore(latestTime) ? latestVersion : null;
	}

	// If the user's version does not contain a timestamp,
	// default to a semver comparison of the two versions.
	return semver.lt(usersVersion, latestVersion) ? latestVersion : null;
}

// Copied from src/cmd/go/internal/modfetch.
const pseudoVersionRE = /^v[0-9]+\.(0\.0-|\d+\.\d+-([^+]*\.)?0\.)\d{14}-[A-Za-z0-9]+(\+incompatible)?$/;

// parsePseudoVersion reports whether v is a pseudo-version.
// The timestamp is the center component, and it has the format "YYYYMMDDHHmmss".

function parsePseudoversionTimestamp(version: string): moment.Moment {
	const split = version.split('-');
	if (split.length < 2) {
		return null;
	}
	if (!semver.valid(version)) {
		return null;
	}
	if (!pseudoVersionRE.test(version)) {
		return null;
	}
	const sv = semver.coerce(version);
	if (!sv) {
		return null;
	}
	// Copied from src/cmd/go/internal/modfetch.go.
	const build = sv.build.join('.');
	const buildIndex = version.lastIndexOf(build);
	if (buildIndex >= 0) {
		version = version.substring(0, buildIndex);
	}
	const lastDashIndex = version.lastIndexOf('-');
	version = version.substring(0, lastDashIndex);
	const firstDashIndex = version.lastIndexOf('-');
	const dotIndex = version.lastIndexOf('.');
	let timestamp: string;
	if (dotIndex > firstDashIndex) {
		// "vX.Y.Z-pre.0" or "vX.Y.(Z+1)-0"
		timestamp = version.substring(dotIndex + 1);
	} else {
		// "vX.0.0"
		timestamp = version.substring(firstDashIndex + 1);
	}
	return moment.utc(timestamp, 'YYYYMMDDHHmmss');
}

async function goplsVersionTimestamp(tool: Tool, version: semver.SemVer): Promise<moment.Moment> {
	const data = await goProxyRequest(tool, `v${version.format()}.info`);
	if (!data) {
		return null;
	}
	const time = moment(data['Time']);
	return time;
}

async function latestGopls(tool: Tool, includePrerelease: boolean): Promise<semver.SemVer> {
	// If the user has a version of gopls that we understand,
	// ask the proxy for the latest version, and if the user's version is older,
	// prompt them to update.
	const data = await goProxyRequest(tool, 'list');
	if (!data) {
		return null;
	}
	// Coerce the versions into SemVers so that they can be sorted correctly.
	const versions = [];
	for (const version of data.trim().split('\n')) {
		const parsed = semver.parse(version, {
			includePrerelease: true,
			loose: true
		});
		versions.push(parsed);
	}
	if (versions.length === 0) {
		return null;
	}
	versions.sort(semver.rcompare);

<<<<<<< HEAD
	if (includePrerelease) {
		return versions[0];  // The first one in the prerelease.
=======
	if (acceptGoplsPrerelease) {
		return versions[0]; // The first one (newest one).
>>>>>>> 46dfb5a8
	}
	// The first version in the sorted list without a prerelease tag.
	return versions.find((version) => !version.prerelease || !version.prerelease.length);
}

async function goplsVersion(goplsPath: string): Promise<string> {
	const env = getToolsEnvVars();
	const execFile = util.promisify(cp.execFile);
	let output: any;
	try {
		const { stdout } = await execFile(goplsPath, ['version'], { env });
		output = stdout;
	} catch (e) {
		// The "gopls version" command is not supported, or something else went wrong.
		// TODO: Should we propagate this error?
		return null;
	}

	const lines = <string>output.trim().split('\n');
	switch (lines.length) {
		case 0:
			// No results, should update.
			// Worth doing anything here?
			return null;
		case 1:
			// Built in $GOPATH mode. Should update.
			// TODO: Should we check the Go version here?
			// Do we even allow users to enable gopls if their Go version is too low?
			return null;
		case 2:
			// We might actually have a parseable version.
			break;
		default:
			return null;
	}

	// The second line should be the sum line.
	// It should look something like this:
	//
	//    golang.org/x/tools/gopls@v0.1.3 h1:CB5ECiPysqZrwxcyRjN+exyZpY0gODTZvNiqQi3lpeo=
	//
	// TODO: We should use a regex to match this, but for now, we split on the @ symbol.
	// The reasoning for this is that gopls still has a golang.org/x/tools/cmd/gopls binary,
	// so users may have a developer version that looks like "golang.org/x/tools@(devel)".
	const moduleVersion = lines[1].trim().split(' ')[0];

	// Get the relevant portion, that is:
	//
	//    golang.org/x/tools/gopls@v0.1.3
	//
	const split = moduleVersion.trim().split('@');
	if (split.length < 2) {
		return null;
	}
	// The version comes after the @ symbol:
	//
	//    v0.1.3
	//
	return split[1];
}

async function goProxyRequest(tool: Tool, endpoint: string): Promise<any> {
	const proxies = goProxy();
	// Try each URL set in the user's GOPROXY environment variable.
	// If none is set, don't make the request.
	for (const proxy of proxies) {
		if (proxy === 'direct') {
			continue;
		}
		const url = `${proxy}/${tool.importPath}/@v/${endpoint}`;
		let data: string;
		try {
			data = await WebRequest.json<string>(url, {
				throwResponseError: true
			});
		} catch (e) {
			return null;
		}
		return data;
	}
	return null;
}

function goProxy(): string[] {
	const output: string = process.env['GOPROXY'];
	if (!output || !output.trim()) {
		return [];
	}
	const split = output.trim().split(',');
	return split;
}<|MERGE_RESOLUTION|>--- conflicted
+++ resolved
@@ -38,7 +38,7 @@
 import { GoWorkspaceSymbolProvider } from './goSymbol';
 import { getTool, Tool } from './goTools';
 import { GoTypeDefinitionProvider } from './goTypeDefinition';
-import { getBinPath, getCurrentGoPath, getGoConfig, getToolsEnvVars, isForNightly } from './util';
+import { getBinPath, getCurrentGoPath, getGoConfig, getToolsEnvVars } from './util';
 
 interface LanguageServerConfig {
 	enabled: boolean;
@@ -335,7 +335,7 @@
 	vscode.workspace.onDidChangeTextDocument(parseLiveFile, null, ctx.subscriptions);
 }
 
-const acceptGoplsPrerelease = false;
+const acceptGoplsPrerelease = true;  // For nightly, we accept the prerelease version.
 const defaultLatestVersion = semver.coerce('0.3.1');
 const defaultLatestVersionTime = moment('2020-02-04', 'YYYY-MM-DD');
 async function shouldUpdateLanguageServer(
@@ -357,7 +357,7 @@
 	}
 
 	// Get the latest gopls version. If it is for nightly, using the prereleased version is ok.
-	let latestVersion = makeProxyCall ? await latestGopls(tool, isForNightly) : defaultLatestVersion;
+	let latestVersion = makeProxyCall ? await latestGopls(tool) : defaultLatestVersion;
 
 	// If we failed to get the gopls version, pick the one we know to be latest at the time of this extension's last update
 	if (!latestVersion) {
@@ -439,7 +439,7 @@
 	return time;
 }
 
-async function latestGopls(tool: Tool, includePrerelease: boolean): Promise<semver.SemVer> {
+async function latestGopls(tool: Tool): Promise<semver.SemVer> {
 	// If the user has a version of gopls that we understand,
 	// ask the proxy for the latest version, and if the user's version is older,
 	// prompt them to update.
@@ -461,13 +461,8 @@
 	}
 	versions.sort(semver.rcompare);
 
-<<<<<<< HEAD
-	if (includePrerelease) {
-		return versions[0];  // The first one in the prerelease.
-=======
 	if (acceptGoplsPrerelease) {
 		return versions[0]; // The first one (newest one).
->>>>>>> 46dfb5a8
 	}
 	// The first version in the sorted list without a prerelease tag.
 	return versions.find((version) => !version.prerelease || !version.prerelease.length);
